--- conflicted
+++ resolved
@@ -136,17 +136,10 @@
 class ONNX_OPERATOR_KERNEL_CLASS_NAME(kTensorrtExecutionProvider, kOnnxDomain, 1, MemcpyFromHost);
 class ONNX_OPERATOR_KERNEL_CLASS_NAME(kTensorrtExecutionProvider, kOnnxDomain, 1, MemcpyToHost);
 
-<<<<<<< HEAD
-static Status RegisterTensorrtKernels(KernelRegistry& kernel_registry) {
-  static const BuildKernelCreateInfoFn function_table[] = {
-    BuildKernelCreateInfo<ONNX_OPERATOR_KERNEL_CLASS_NAME(kTensorrtExecutionProvider, kOnnxDomain, 1, MemcpyFromHost)>,
-    BuildKernelCreateInfo<ONNX_OPERATOR_KERNEL_CLASS_NAME(kTensorrtExecutionProvider, kOnnxDomain, 1, MemcpyToHost)>,
-=======
 static Status RegisterTensorrtKernels(Provider_KernelRegistry& kernel_registry) {
   static const Provider_BuildKernelCreateInfoFn function_table[] = {
       BuildKernelCreateInfo<ONNX_OPERATOR_KERNEL_CLASS_NAME(kTensorrtExecutionProvider, kOnnxDomain, 1, MemcpyFromHost)>,
       BuildKernelCreateInfo<ONNX_OPERATOR_KERNEL_CLASS_NAME(kTensorrtExecutionProvider, kOnnxDomain, 1, MemcpyToHost)>,
->>>>>>> 8d2e2255
   };
 
   for (auto& function_table_entry : function_table) {
@@ -814,15 +807,7 @@
         planFile.read((char*)engine_buf.get(), engine_size);
         planFile.close();
         trt_engine = tensorrt_ptr::unique_pointer<nvinfer1::ICudaEngine>(runtime_->deserializeCudaEngine(engine_buf.get(), engine_size, nullptr));
-<<<<<<< HEAD
         LOGS_DEFAULT(VERBOSE) << "[TensorRT EP] DeSerialized " + cached_path;
-=======
-        LOGS_DEFAULT(VERBOSE) << "[TensorRT EP] Deserialized " + GetEnginePath(engine_cache_path_, trt_node_name_with_precision);
-        if (trt_engine == nullptr) {
-          return ORT_MAKE_STATUS(ONNXRUNTIME, EP_FAIL,
-                                 "TensorRT EP could not deserialize engine from " + trt_node_name_with_precision + ".engine");
-        }
->>>>>>> 8d2e2255
       } else {
         trt_engine = tensorrt_ptr::unique_pointer<nvinfer1::ICudaEngine>(trt_builder->buildEngineWithConfig(*trt_network, *trt_config));
         if (trt_engine == nullptr) {
@@ -1083,7 +1068,6 @@
           }
           trt_engine = trt_state->engine->get();
 
-<<<<<<< HEAD
         } else {
           auto trt_config = tensorrt_ptr::unique_pointer<nvinfer1::IBuilderConfig>(trt_builder->createBuilderConfig());
           trt_config->setMaxWorkspaceSize(*(trt_state->max_workspace_size_ptr));
@@ -1095,12 +1079,6 @@
           trt_state->engine->reset();
           *(trt_state->engine) = tensorrt_ptr::unique_pointer<nvinfer1::ICudaEngine>(
               trt_builder->buildEngineWithConfig(*trt_state->network, *trt_config));
-=======
-        if (trt_state->engine->get() == nullptr) {
-          return ORT_MAKE_STATUS(ONNXRUNTIME, EP_FAIL, "TensorRT EP failed to build engine.");
-        }
-        trt_engine = trt_state->engine->get();
->>>>>>> 8d2e2255
 
           if (trt_state->engine->get() == nullptr) {
             return ORT_MAKE_STATUS(ONNXRUNTIME, EP_FAIL, "TensorRT EP Failed to Build Engine.");
