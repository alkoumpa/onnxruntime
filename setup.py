--- conflicted
+++ resolved
@@ -222,11 +222,6 @@
 
 # Extra files such as EULA and ThirdPartyNotices
 extra = ["LICENSE", "ThirdPartyNotices.txt", "Privacy.md"]
-<<<<<<< HEAD
-if package_name == 'onnxruntime-nuphar':
-    extra.extend([path.join('nuphar', 'NUPHAR_CACHE_VERSION')])
-=======
->>>>>>> 3ce31933
 
 # Description
 README = path.join(getcwd(), "docs/python/README.rst")
